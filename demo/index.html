<<<<<<< HEAD
<!DOCTYPE html>
<html class="no-js" lang="">
  <head>
    <meta charset="utf-8" />
    <meta http-equiv="x-ua-compatible" content="ie=edge" />
    <title>Securade - Safety, powered by AI</title>
    <meta name="description" content="" />
    <meta name="viewport" content="width=device-width, initial-scale=1" />
    <link rel="shortcut icon" type="image/x-icon" href="assets/images/favicon.ico"/>
    <!-- Place favicon.ico in the root directory -->

    <!-- ========================= CSS here ========================= -->
    <link rel="stylesheet" href="assets/css/bootstrap-5.0.0-beta2.min.css" />
    <link rel="stylesheet" href="assets/css/LineIcons.2.0.css"/>
    <link rel="stylesheet" href="assets/css/tiny-slider.css"/>
    <link rel="stylesheet" href="assets/css/animate.css"/>
    <link rel="stylesheet" href="assets/css/main.css"/>
  </head>
  <body>
    <!--[if lte IE 9]>
      <p class="browserupgrade">
        You are using an <strong>outdated</strong> browser. Please
        <a href="https://browsehappy.com/">upgrade your browser</a> to improve
        your experience and security.
      </p>
    <![endif]-->

    <!-- ========================= preloader start ========================= -->
    <div class="preloader">
      <div class="loader">
        <div class="spinner">
          <div class="spinner-container">
            <div class="spinner-rotator">
              <div class="spinner-left">
                <div class="spinner-circle"></div>
              </div>
              <div class="spinner-right">
                <div class="spinner-circle"></div>
              </div>
            </div>
          </div>
        </div>
      </div>
    </div>
		<!-- preloader end -->
		

    <!-- ========================= header start ========================= -->
    <header class="header">
      <div class="navbar-area">
        <div class="container">
          <div class="row align-items-center">
            <div class="col-lg-12">
              <nav class="navbar navbar-expand-lg">
                <a class="navbar-brand" href="index.html">
                  <img src="assets/images/logo/logo.png" alt="Logo" />
                </a>
                <button class="navbar-toggler" type="button" data-bs-toggle="collapse" data-bs-target="#navbarSupportedContent" aria-controls="navbarSupportedContent" aria-expanded="false" aria-label="Toggle navigation">
                  <span class="toggler-icon"></span>
                  <span class="toggler-icon"></span>
                  <span class="toggler-icon"></span>
								</button>
								
                <div class="collapse navbar-collapse sub-menu-bar" id="navbarSupportedContent">
									<div class="ms-auto">
										<ul id="nav" class="navbar-nav ms-auto">
											<li class="nav-item">
												<a class="page-scroll active" href="#home">Home</a>
											</li>
											<li class="nav-item">
												<a class="page-scroll" href="#platform">Platform</a>
											</li>
											<li class="nav-item">
												<a class="page-scroll" href="#features">Features</a>
											</li>
											<li class="nav-item">
												<a class="page-scroll" href="#solutions">Solutions</a>
											</li>
											<li class="nav-item">
												<a class="page-scroll" href="#team">Team</a>
											</li>
										</ul>
									</div>
                  
                </div>
								<!-- navbar collapse -->
								<div class="header-btn">
									<a href="#0" class="main-btn btn-hover">Request a Demo</a>
								</div>
              </nav>
              <!-- navbar -->
            </div>
          </div>
          <!-- row -->
        </div>
        <!-- container -->
      </div>
      <!-- navbar area -->
    </header>
    <!-- ========================= header end ========================= -->

    <!-- ========================= hero-section start ========================= -->
    <section id="home" class="hero-section">
      <div class="container">
        <div class="row align-items-center">
          <div class="col-xl-6 col-lg-6 col-md-10">
            <div class="hero-content">
							<h1>Safeguard Your Worksites</h1>
							<p>Protect your workers and projects with AI technology that predicts and prevents accidents.
								​</p>
							
							<a href="#0" class="main-btn btn-hover">Request a Demo</a>
            </div>
					</div>
					<div class="col-xxl-6 col-xl-6 col-lg-6">
						<div class="hero-image text-center text-lg-end">
							<div style="padding:56.25% 0 0 0;position:relative;"><iframe src="https://player.vimeo.com/video/787279049?h=797a83a1c8&autoplay=1&loop=1&title=0&byline=0&portrait=0" style="position:absolute;top:0;left:0;width:100%;height:100%;" frameborder="0" allow="autoplay; fullscreen; picture-in-picture" allowfullscreen></iframe></div><script src="https://player.vimeo.com/api/player.js"></script>
							<!-- <img src="assets/images/hero/hero-image.svg" alt=""> -->
						</div>
					</div>
        </div>
			</div>
    </section>
		<!-- ========================= hero-section end ========================= -->

		<!-- ========================= about-section start ========================= -->
		<section id="platform" class="about-section">
			
			<div class="container">
				<div class="row">
					<div class="col-lg-6 order-last order-lg-first">
						<div class="about-image">
							<img src="assets/images/about/mock-up.png" alt="">
						</div>
					</div>
					<div class="col-lg-6">
						<div class="about-content-wrapper">
							<div class="section-title">
								<h2 class="mb-20">Securade HUB&trade;<br class="d-none d-lg-block">
									Edge AI platform</h2>
								<p class="mb-30">Access 100s of algorithms instantly with real-time insights to prevent accidents. 
									Install once and make any camera smart to implement your use case in seconds. 
									Monitor worksites in real-time to quickly identify and address any safety concerns. 
									Ensure compliance with company safety policies and regulations with our customizable policy engine.
									Stay informed with detailed reports and analytics on your worksite’s safety performance.</p>
								<!-- <a href="#0" class="main-btn btn-hover border-btn">Discover More</a> -->
							</div>
						</div>
					</div>
				</div>
			</div>
		</section>
		<!-- ========================= about-section end ========================= -->

		<!-- ========================= feature-section start ========================= -->
		<section id="features" class="feature-section">
			<div class="container">
				<div class="row">
					<div class="col-lg-5 col-md-10">
						<div class="section-title mb-60">
							<h2 class="mb-20">Features</h2>
							<p>
								Design and assemble a bespoke solution for all your workplace safety and productivity needs.
								Our platform enables customers to go from idea to implementation in a matter of minutes.
							</p>
						</div>
					</div>

					<div class="col-lg-7">
						<div class="row">
							<div class="col-lg-6 col-md-6">
								<div class="single-feature">
									<div class="feature-icon">
										<i class="lni lni-display"></i>
									</div>
									<div class="feature-content">
										<h4>SOTA AI for Workplace Safety</h4>
										<p>We have developed a state of the art object detection model for the workplace 
											safety domain.</p>
									</div>
								</div>
							</div>
							<div class="col-lg-6 col-md-6">
								<div class="single-feature">
									<div class="feature-icon">
										<i class="lni lni-compass"></i>
									</div>
									<div class="feature-content">
										<h4>Easy to Use</h4>
										<p>Implement policies and create compliance reports with a flexible and
											intuitive interface. Use the Securade Safety Score&trade; to calculate ROI
											and reduce liability.</p>
									</div>
								</div>
							</div>
							<div class="col-lg-6 col-md-6">
								<div class="single-feature">
									<div class="feature-icon">
										<i class="lni lni-grid-alt"></i>
									</div>
									<div class="feature-content">
										<h4>AI Marketplace</h4>
										<p>Get access to 100s of use cases based on open-source models or bring your own model to 
										Securade HUB&trade;.
										</p>
									</div>
								</div>
							</div>
							<div class="col-lg-6 col-md-6">
								<div class="single-feature">
									<div class="feature-icon">
										<i class="lni lni-layers"></i>
									</div>
									<div class="feature-content">
										<h4>Generative AI</h4>
										<p>No need to label or annotate bounding boxes, we use Generative AI for automated object detection.
										Fine-tune a model to detect a new object with as few as 5 images in 5 mins. </p>
									</div>
								</div>
							</div>
						</div>
					</div>
				</div>
			</div>
		</section>
		<!-- ========================= feature-section end ========================= -->

		<!-- ========================= cta-section start ========================= -->
		<section id="solutions" class="cta-section pt-130 pb-100">
			<div class="container">
				<div class="row align-items-center">
					<div class="col-lg-6 col-md-10">
						<div class="cta-content-wrapper">
							<div class="section-title">
								<h2 class="mb-20">Workplace Safety</h2>
								<p class="mb-30">
									Our workplace safety solution includes PPE detection, proximity detection and exclusion zones.
									Together these use cases ensure that workers are wearing the required personal protective
									equipment, maintain safe distances from machinery and avoid prohibited areas. Safety incident 
									response is supported with alerts, notifications and reporting.
								</p>
								<!-- <a href="#0" class="main-btn btn-hover border-btn">Try it Free</a>-->
							</div>
						</div>
					</div>
					<div class="col-lg-6">
						<div class="cta-image text-lg-end">
							<img src="assets/images/cta/cta-image.png" alt="">
						</div>
					</div>
				</div>
			</div>
		</section>
		<!-- ========================= cta-section end ========================= -->

		<!-- ========================= footer start ========================= -->
		<footer class="footer pt-120">
			<div class="container">
				<div class="row">
					<div class="col-xl-3 col-lg-4 col-md-6 col-sm-10">
						<div class="footer-widget">
							<div class="logo">
								<a href="index.html"> <img src="assets/images/logo/logo.png" alt="logo" 
									style="max-width: 180px;"> </a>
							</div>
							<p class="desc">Safety, powered by AI.</p>
							<ul class="social-links">
								<!-- <li><a href="#0"><i class="lni lni-facebook"></i></a></li>-->
								<li><a href="https://www.linkedin.com/company/securade-ai/"><i class="lni lni-linkedin"></i></a></li>
								<!--<li><a href="#0"><i class="lni lni-instagram"></i></a></li>
								<li><a href="#0"><i class="lni lni-twitter"></i></a></li>-->
							</ul>
						</div>
					</div>
					<div class="col-xl-2 col-lg-2 col-md-6 col-sm-6 offset-xl-1">
						<div class="footer-widget">
							<h3>Company</h3>
							<ul class="links">
								<li><a href="#home">Home</a></li>
								<li><a href="#platform">Platform</a></li>
								<li><a href="#features">Features</a></li>
								<li><a href="#solutions">Solutions</a></li>
							</ul>
						</div>
					</div>
					<div class="col-xl-3 col-lg-2 col-md-6 col-sm-6">
						<div class="footer-widget">
							<h3>About Us</h3>
							<ul class="links">
								<li><a href="#team">Team</a></li>
								<li>Contact Us</li>
								<li><a href="mailto:hello@securade.ai">hello@securade.ai</a></li>
								<!--<li><a href="#0">Awesome Design</a></li>
								<li><a href="#0">Ready to Use</a></li>
								<li><a href="#0">Essential Selection</a></li>-->
							</ul>
						</div>
					</div>
					<div class="col-xl-3 col-lg-4 col-md-6">
						<div class="footer-widget">
							<h3>Subscribe for Updates</h3>
							<form action="#">
								<input type="email" placeholder="Email">
								<button class="main-btn btn-hover">Subscribe</button>
							</form>
						</div>
					</div>
				</div>
			</div>
		</footer>
		<!-- ========================= footer end ========================= -->


    <!-- ========================= scroll-top ========================= -->
    <a href="#" class="scroll-top btn-hover">
      <i class="lni lni-chevron-up"></i>
    </a>

    <!-- ========================= JS here ========================= -->
    <script src="assets/js/bootstrap-5.0.0-beta2.min.js"></script>
    <script src="assets/js/tiny-slider.js"></script>
    <script src="assets/js/wow.min.js"></script>
    <script src="assets/js/polyfill.js"></script>
    <script src="assets/js/main.js"></script>
  </body>
</html>
=======
<!DOCTYPE html>
<html style="font-size: 16px;" lang="en">

  <head>
    <meta name="viewport" content="width=device-width, initial-scale=1.0">
    <meta charset="utf-8">
    <meta name="keywords" content="worker safety, safety and health, EHS, OSHA, WCHC, safety AI, ">
    <meta name="description" content="Making the world safer, 1 step at a time.">
    <title>Securade</title>
    <meta property="og:title" content="Securade">
    <meta property="og:description" content="Making the world safer, 1 step at a time.">
    <meta property="og:image" content="https://securade.ai/images/Securadecolorlogo-transparent.png">
    <meta property="og:url" content="https://securade.ai/">
  </head>

  <body>
    <div style="overflow-y:auto; overflow-x:hidden;"> 
      <iframe 
      src="//securade.streamlit.app?embed=true"
      title="Securade Demo"
      width="100%"
      height="2800px"
      ></iframe>
      </div>
  </body>

</html>
>>>>>>> 92ed3b57
<|MERGE_RESOLUTION|>--- conflicted
+++ resolved
@@ -1,356 +1,343 @@
-<<<<<<< HEAD
-<!DOCTYPE html>
-<html class="no-js" lang="">
-  <head>
-    <meta charset="utf-8" />
-    <meta http-equiv="x-ua-compatible" content="ie=edge" />
-    <title>Securade - Safety, powered by AI</title>
-    <meta name="description" content="" />
-    <meta name="viewport" content="width=device-width, initial-scale=1" />
-    <link rel="shortcut icon" type="image/x-icon" href="assets/images/favicon.ico"/>
-    <!-- Place favicon.ico in the root directory -->
-
-    <!-- ========================= CSS here ========================= -->
-    <link rel="stylesheet" href="assets/css/bootstrap-5.0.0-beta2.min.css" />
-    <link rel="stylesheet" href="assets/css/LineIcons.2.0.css"/>
-    <link rel="stylesheet" href="assets/css/tiny-slider.css"/>
-    <link rel="stylesheet" href="assets/css/animate.css"/>
-    <link rel="stylesheet" href="assets/css/main.css"/>
-  </head>
-  <body>
-    <!--[if lte IE 9]>
-      <p class="browserupgrade">
-        You are using an <strong>outdated</strong> browser. Please
-        <a href="https://browsehappy.com/">upgrade your browser</a> to improve
-        your experience and security.
-      </p>
-    <![endif]-->
-
-    <!-- ========================= preloader start ========================= -->
-    <div class="preloader">
-      <div class="loader">
-        <div class="spinner">
-          <div class="spinner-container">
-            <div class="spinner-rotator">
-              <div class="spinner-left">
-                <div class="spinner-circle"></div>
-              </div>
-              <div class="spinner-right">
-                <div class="spinner-circle"></div>
-              </div>
-            </div>
-          </div>
-        </div>
-      </div>
-    </div>
-		<!-- preloader end -->
-		
-
-    <!-- ========================= header start ========================= -->
-    <header class="header">
-      <div class="navbar-area">
-        <div class="container">
-          <div class="row align-items-center">
-            <div class="col-lg-12">
-              <nav class="navbar navbar-expand-lg">
-                <a class="navbar-brand" href="index.html">
-                  <img src="assets/images/logo/logo.png" alt="Logo" />
-                </a>
-                <button class="navbar-toggler" type="button" data-bs-toggle="collapse" data-bs-target="#navbarSupportedContent" aria-controls="navbarSupportedContent" aria-expanded="false" aria-label="Toggle navigation">
-                  <span class="toggler-icon"></span>
-                  <span class="toggler-icon"></span>
-                  <span class="toggler-icon"></span>
-								</button>
-								
-                <div class="collapse navbar-collapse sub-menu-bar" id="navbarSupportedContent">
-									<div class="ms-auto">
-										<ul id="nav" class="navbar-nav ms-auto">
-											<li class="nav-item">
-												<a class="page-scroll active" href="#home">Home</a>
-											</li>
-											<li class="nav-item">
-												<a class="page-scroll" href="#platform">Platform</a>
-											</li>
-											<li class="nav-item">
-												<a class="page-scroll" href="#features">Features</a>
-											</li>
-											<li class="nav-item">
-												<a class="page-scroll" href="#solutions">Solutions</a>
-											</li>
-											<li class="nav-item">
-												<a class="page-scroll" href="#team">Team</a>
-											</li>
-										</ul>
-									</div>
-                  
-                </div>
-								<!-- navbar collapse -->
-								<div class="header-btn">
-									<a href="#0" class="main-btn btn-hover">Request a Demo</a>
-								</div>
-              </nav>
-              <!-- navbar -->
-            </div>
-          </div>
-          <!-- row -->
-        </div>
-        <!-- container -->
-      </div>
-      <!-- navbar area -->
-    </header>
-    <!-- ========================= header end ========================= -->
-
-    <!-- ========================= hero-section start ========================= -->
-    <section id="home" class="hero-section">
-      <div class="container">
-        <div class="row align-items-center">
-          <div class="col-xl-6 col-lg-6 col-md-10">
-            <div class="hero-content">
-							<h1>Safeguard Your Worksites</h1>
-							<p>Protect your workers and projects with AI technology that predicts and prevents accidents.
-								​</p>
-							
-							<a href="#0" class="main-btn btn-hover">Request a Demo</a>
-            </div>
-					</div>
-					<div class="col-xxl-6 col-xl-6 col-lg-6">
-						<div class="hero-image text-center text-lg-end">
-							<div style="padding:56.25% 0 0 0;position:relative;"><iframe src="https://player.vimeo.com/video/787279049?h=797a83a1c8&autoplay=1&loop=1&title=0&byline=0&portrait=0" style="position:absolute;top:0;left:0;width:100%;height:100%;" frameborder="0" allow="autoplay; fullscreen; picture-in-picture" allowfullscreen></iframe></div><script src="https://player.vimeo.com/api/player.js"></script>
-							<!-- <img src="assets/images/hero/hero-image.svg" alt=""> -->
-						</div>
-					</div>
-        </div>
-			</div>
-    </section>
-		<!-- ========================= hero-section end ========================= -->
-
-		<!-- ========================= about-section start ========================= -->
-		<section id="platform" class="about-section">
-			
-			<div class="container">
-				<div class="row">
-					<div class="col-lg-6 order-last order-lg-first">
-						<div class="about-image">
-							<img src="assets/images/about/mock-up.png" alt="">
-						</div>
-					</div>
-					<div class="col-lg-6">
-						<div class="about-content-wrapper">
-							<div class="section-title">
-								<h2 class="mb-20">Securade HUB&trade;<br class="d-none d-lg-block">
-									Edge AI platform</h2>
-								<p class="mb-30">Access 100s of algorithms instantly with real-time insights to prevent accidents. 
-									Install once and make any camera smart to implement your use case in seconds. 
-									Monitor worksites in real-time to quickly identify and address any safety concerns. 
-									Ensure compliance with company safety policies and regulations with our customizable policy engine.
-									Stay informed with detailed reports and analytics on your worksite’s safety performance.</p>
-								<!-- <a href="#0" class="main-btn btn-hover border-btn">Discover More</a> -->
-							</div>
-						</div>
-					</div>
-				</div>
-			</div>
-		</section>
-		<!-- ========================= about-section end ========================= -->
-
-		<!-- ========================= feature-section start ========================= -->
-		<section id="features" class="feature-section">
-			<div class="container">
-				<div class="row">
-					<div class="col-lg-5 col-md-10">
-						<div class="section-title mb-60">
-							<h2 class="mb-20">Features</h2>
-							<p>
-								Design and assemble a bespoke solution for all your workplace safety and productivity needs.
-								Our platform enables customers to go from idea to implementation in a matter of minutes.
-							</p>
-						</div>
-					</div>
-
-					<div class="col-lg-7">
-						<div class="row">
-							<div class="col-lg-6 col-md-6">
-								<div class="single-feature">
-									<div class="feature-icon">
-										<i class="lni lni-display"></i>
-									</div>
-									<div class="feature-content">
-										<h4>SOTA AI for Workplace Safety</h4>
-										<p>We have developed a state of the art object detection model for the workplace 
-											safety domain.</p>
-									</div>
-								</div>
-							</div>
-							<div class="col-lg-6 col-md-6">
-								<div class="single-feature">
-									<div class="feature-icon">
-										<i class="lni lni-compass"></i>
-									</div>
-									<div class="feature-content">
-										<h4>Easy to Use</h4>
-										<p>Implement policies and create compliance reports with a flexible and
-											intuitive interface. Use the Securade Safety Score&trade; to calculate ROI
-											and reduce liability.</p>
-									</div>
-								</div>
-							</div>
-							<div class="col-lg-6 col-md-6">
-								<div class="single-feature">
-									<div class="feature-icon">
-										<i class="lni lni-grid-alt"></i>
-									</div>
-									<div class="feature-content">
-										<h4>AI Marketplace</h4>
-										<p>Get access to 100s of use cases based on open-source models or bring your own model to 
-										Securade HUB&trade;.
-										</p>
-									</div>
-								</div>
-							</div>
-							<div class="col-lg-6 col-md-6">
-								<div class="single-feature">
-									<div class="feature-icon">
-										<i class="lni lni-layers"></i>
-									</div>
-									<div class="feature-content">
-										<h4>Generative AI</h4>
-										<p>No need to label or annotate bounding boxes, we use Generative AI for automated object detection.
-										Fine-tune a model to detect a new object with as few as 5 images in 5 mins. </p>
-									</div>
-								</div>
-							</div>
-						</div>
-					</div>
-				</div>
-			</div>
-		</section>
-		<!-- ========================= feature-section end ========================= -->
-
-		<!-- ========================= cta-section start ========================= -->
-		<section id="solutions" class="cta-section pt-130 pb-100">
-			<div class="container">
-				<div class="row align-items-center">
-					<div class="col-lg-6 col-md-10">
-						<div class="cta-content-wrapper">
-							<div class="section-title">
-								<h2 class="mb-20">Workplace Safety</h2>
-								<p class="mb-30">
-									Our workplace safety solution includes PPE detection, proximity detection and exclusion zones.
-									Together these use cases ensure that workers are wearing the required personal protective
-									equipment, maintain safe distances from machinery and avoid prohibited areas. Safety incident 
-									response is supported with alerts, notifications and reporting.
-								</p>
-								<!-- <a href="#0" class="main-btn btn-hover border-btn">Try it Free</a>-->
-							</div>
-						</div>
-					</div>
-					<div class="col-lg-6">
-						<div class="cta-image text-lg-end">
-							<img src="assets/images/cta/cta-image.png" alt="">
-						</div>
-					</div>
-				</div>
-			</div>
-		</section>
-		<!-- ========================= cta-section end ========================= -->
-
-		<!-- ========================= footer start ========================= -->
-		<footer class="footer pt-120">
-			<div class="container">
-				<div class="row">
-					<div class="col-xl-3 col-lg-4 col-md-6 col-sm-10">
-						<div class="footer-widget">
-							<div class="logo">
-								<a href="index.html"> <img src="assets/images/logo/logo.png" alt="logo" 
-									style="max-width: 180px;"> </a>
-							</div>
-							<p class="desc">Safety, powered by AI.</p>
-							<ul class="social-links">
-								<!-- <li><a href="#0"><i class="lni lni-facebook"></i></a></li>-->
-								<li><a href="https://www.linkedin.com/company/securade-ai/"><i class="lni lni-linkedin"></i></a></li>
-								<!--<li><a href="#0"><i class="lni lni-instagram"></i></a></li>
-								<li><a href="#0"><i class="lni lni-twitter"></i></a></li>-->
-							</ul>
-						</div>
-					</div>
-					<div class="col-xl-2 col-lg-2 col-md-6 col-sm-6 offset-xl-1">
-						<div class="footer-widget">
-							<h3>Company</h3>
-							<ul class="links">
-								<li><a href="#home">Home</a></li>
-								<li><a href="#platform">Platform</a></li>
-								<li><a href="#features">Features</a></li>
-								<li><a href="#solutions">Solutions</a></li>
-							</ul>
-						</div>
-					</div>
-					<div class="col-xl-3 col-lg-2 col-md-6 col-sm-6">
-						<div class="footer-widget">
-							<h3>About Us</h3>
-							<ul class="links">
-								<li><a href="#team">Team</a></li>
-								<li>Contact Us</li>
-								<li><a href="mailto:hello@securade.ai">hello@securade.ai</a></li>
-								<!--<li><a href="#0">Awesome Design</a></li>
-								<li><a href="#0">Ready to Use</a></li>
-								<li><a href="#0">Essential Selection</a></li>-->
-							</ul>
-						</div>
-					</div>
-					<div class="col-xl-3 col-lg-4 col-md-6">
-						<div class="footer-widget">
-							<h3>Subscribe for Updates</h3>
-							<form action="#">
-								<input type="email" placeholder="Email">
-								<button class="main-btn btn-hover">Subscribe</button>
-							</form>
-						</div>
-					</div>
-				</div>
-			</div>
-		</footer>
-		<!-- ========================= footer end ========================= -->
-
-
-    <!-- ========================= scroll-top ========================= -->
-    <a href="#" class="scroll-top btn-hover">
-      <i class="lni lni-chevron-up"></i>
-    </a>
-
-    <!-- ========================= JS here ========================= -->
-    <script src="assets/js/bootstrap-5.0.0-beta2.min.js"></script>
-    <script src="assets/js/tiny-slider.js"></script>
-    <script src="assets/js/wow.min.js"></script>
-    <script src="assets/js/polyfill.js"></script>
-    <script src="assets/js/main.js"></script>
-  </body>
-</html>
-=======
-<!DOCTYPE html>
-<html style="font-size: 16px;" lang="en">
-
-  <head>
-    <meta name="viewport" content="width=device-width, initial-scale=1.0">
-    <meta charset="utf-8">
-    <meta name="keywords" content="worker safety, safety and health, EHS, OSHA, WCHC, safety AI, ">
-    <meta name="description" content="Making the world safer, 1 step at a time.">
-    <title>Securade</title>
-    <meta property="og:title" content="Securade">
-    <meta property="og:description" content="Making the world safer, 1 step at a time.">
-    <meta property="og:image" content="https://securade.ai/images/Securadecolorlogo-transparent.png">
-    <meta property="og:url" content="https://securade.ai/">
-  </head>
-
-  <body>
-    <div style="overflow-y:auto; overflow-x:hidden;"> 
-      <iframe 
-      src="//securade.streamlit.app?embed=true"
-      title="Securade Demo"
-      width="100%"
-      height="2800px"
-      ></iframe>
-      </div>
-  </body>
-
-</html>
->>>>>>> 92ed3b57
+<!DOCTYPE html>
+<html class="no-js" lang="">
+  <head>
+    <meta charset="utf-8" />
+    <meta http-equiv="x-ua-compatible" content="ie=edge" />
+    <title>Securade - Safety, powered by AI</title>
+    <meta name="description" content="Securade is working to develop
+	the industry’s first AI Safety as a Service (AISaaS) platform.
+	Today we deliver easily implemented AI-enabled video
+	analytics solutions with an initial focus on improving
+	industrial safety in high risk environments. In the future, we
+	believe there is a bigger opportunity, by making the world
+	around us safer, whether at work, home, school or play." />
+	<meta name="keywords" content="worker safety, safety and health, EHS, OSHA, WCHC, safety AI, ">
+    <meta name="viewport" content="width=device-width, initial-scale=1" />
+	<meta property="og:title" content="Securade - Safety, powered by AI">
+	<meta property="og:description" content="Securade is working to develop
+	the industry’s first AI Safety as a Service (AISaaS) platform.
+	Today we deliver easily implemented AI-enabled video
+	analytics solutions with an initial focus on improving
+	industrial safety in high risk environments. In the future, we
+	believe there is a bigger opportunity, by making the world
+	around us safer, whether at work, home, school or play.">
+	<meta property="og:image" content="https://securade.ai/images/Securadecolorlogo-transparent.png">
+	<meta property="og:url" content="https://securade.ai/">
+    <link rel="shortcut icon" type="image/x-icon" href="assets/images/favicon.ico"/>
+    <!-- Place favicon.ico in the root directory -->
+
+    <!-- ========================= CSS here ========================= -->
+    <link rel="stylesheet" href="assets/css/bootstrap-5.0.0-beta2.min.css" />
+    <link rel="stylesheet" href="assets/css/LineIcons.2.0.css"/>
+    <link rel="stylesheet" href="assets/css/tiny-slider.css"/>
+    <link rel="stylesheet" href="assets/css/animate.css"/>
+    <link rel="stylesheet" href="assets/css/main.css"/>
+  </head>
+  <body>
+    <!--[if lte IE 9]>
+      <p class="browserupgrade">
+        You are using an <strong>outdated</strong> browser. Please
+        <a href="https://browsehappy.com/">upgrade your browser</a> to improve
+        your experience and security.
+      </p>
+    <![endif]-->
+
+    <!-- ========================= preloader start ========================= -->
+    <div class="preloader">
+      <div class="loader">
+        <div class="spinner">
+          <div class="spinner-container">
+            <div class="spinner-rotator">
+              <div class="spinner-left">
+                <div class="spinner-circle"></div>
+              </div>
+              <div class="spinner-right">
+                <div class="spinner-circle"></div>
+              </div>
+            </div>
+          </div>
+        </div>
+      </div>
+    </div>
+		<!-- preloader end -->
+		
+
+    <!-- ========================= header start ========================= -->
+    <header class="header">
+      <div class="navbar-area">
+        <div class="container">
+          <div class="row align-items-center">
+            <div class="col-lg-12">
+              <nav class="navbar navbar-expand-lg">
+                <a class="navbar-brand" href="index.html">
+                  <img src="assets/images/logo/logo.png" alt="Logo" />
+                </a>
+                <button class="navbar-toggler" type="button" data-bs-toggle="collapse" data-bs-target="#navbarSupportedContent" aria-controls="navbarSupportedContent" aria-expanded="false" aria-label="Toggle navigation">
+                  <span class="toggler-icon"></span>
+                  <span class="toggler-icon"></span>
+                  <span class="toggler-icon"></span>
+								</button>
+								
+                <div class="collapse navbar-collapse sub-menu-bar" id="navbarSupportedContent">
+									<div class="ms-auto">
+										<ul id="nav" class="navbar-nav ms-auto">
+											<li class="nav-item">
+												<a class="page-scroll active" href="#home">Home</a>
+											</li>
+											<li class="nav-item">
+												<a class="page-scroll" href="#platform">Platform</a>
+											</li>
+											<li class="nav-item">
+												<a class="page-scroll" href="#features">Features</a>
+											</li>
+											<li class="nav-item">
+												<a class="page-scroll" href="#solutions">Solutions</a>
+											</li>
+											<li class="nav-item">
+												<a class="page-scroll" href="#team">Team</a>
+											</li>
+										</ul>
+									</div>
+                  
+                </div>
+								<!-- navbar collapse -->
+								<div class="header-btn">
+									<a href="#0" class="main-btn btn-hover">Request a Demo</a>
+								</div>
+              </nav>
+              <!-- navbar -->
+            </div>
+          </div>
+          <!-- row -->
+        </div>
+        <!-- container -->
+      </div>
+      <!-- navbar area -->
+    </header>
+    <!-- ========================= header end ========================= -->
+
+    <!-- ========================= hero-section start ========================= -->
+    <section id="home" class="hero-section">
+      <div class="container">
+        <div class="row align-items-center">
+          <div class="col-xl-6 col-lg-6 col-md-10">
+            <div class="hero-content">
+							<h1>Safeguard Your Worksites</h1>
+							<p>Protect your workers and projects with AI technology that predicts and prevents accidents.
+								​</p>
+							
+							<a href="#0" class="main-btn btn-hover">Request a Demo</a>
+            </div>
+					</div>
+					<div class="col-xxl-6 col-xl-6 col-lg-6">
+						<div class="hero-image text-center text-lg-end">
+							<div style="padding:56.25% 0 0 0;position:relative;"><iframe src="https://player.vimeo.com/video/787279049?h=797a83a1c8&autoplay=1&loop=1&title=0&byline=0&portrait=0" style="position:absolute;top:0;left:0;width:100%;height:100%;" frameborder="0" allow="autoplay; fullscreen; picture-in-picture" allowfullscreen></iframe></div><script src="https://player.vimeo.com/api/player.js"></script>
+							<!-- <img src="assets/images/hero/hero-image.svg" alt=""> -->
+						</div>
+					</div>
+        </div>
+			</div>
+    </section>
+		<!-- ========================= hero-section end ========================= -->
+
+		<!-- ========================= about-section start ========================= -->
+		<section id="platform" class="about-section">
+			
+			<div class="container">
+				<div class="row">
+					<div class="col-lg-6 order-last order-lg-first">
+						<div class="about-image">
+							<img src="assets/images/about/mock-up.png" alt="">
+						</div>
+					</div>
+					<div class="col-lg-6">
+						<div class="about-content-wrapper">
+							<div class="section-title">
+								<h2 class="mb-20">Securade HUB&trade;<br class="d-none d-lg-block">
+									Edge AI platform</h2>
+								<p class="mb-30">Access 100s of algorithms instantly with real-time insights to prevent accidents. 
+									Install once and make any camera smart to implement your use case in seconds. 
+									Monitor worksites in real-time to quickly identify and address any safety concerns. 
+									Ensure compliance with company safety policies and regulations with our customizable policy engine.
+									Stay informed with detailed reports and analytics on your worksite’s safety performance.</p>
+								<!-- <a href="#0" class="main-btn btn-hover border-btn">Discover More</a> -->
+							</div>
+						</div>
+					</div>
+				</div>
+			</div>
+		</section>
+		<!-- ========================= about-section end ========================= -->
+
+		<!-- ========================= feature-section start ========================= -->
+		<section id="features" class="feature-section">
+			<div class="container">
+				<div class="row">
+					<div class="col-lg-5 col-md-10">
+						<div class="section-title mb-60">
+							<h2 class="mb-20">Features</h2>
+							<p>
+								Design and assemble a bespoke solution for all your workplace safety and productivity needs.
+								Our platform enables customers to go from idea to implementation in a matter of minutes.
+							</p>
+						</div>
+					</div>
+
+					<div class="col-lg-7">
+						<div class="row">
+							<div class="col-lg-6 col-md-6">
+								<div class="single-feature">
+									<div class="feature-icon">
+										<i class="lni lni-display"></i>
+									</div>
+									<div class="feature-content">
+										<h4>SOTA AI for Workplace Safety</h4>
+										<p>We have developed a state of the art object detection model for the workplace 
+											safety domain.</p>
+									</div>
+								</div>
+							</div>
+							<div class="col-lg-6 col-md-6">
+								<div class="single-feature">
+									<div class="feature-icon">
+										<i class="lni lni-compass"></i>
+									</div>
+									<div class="feature-content">
+										<h4>Easy to Use</h4>
+										<p>Implement policies and create compliance reports with a flexible and
+											intuitive interface. Use the Securade Safety Score&trade; to calculate ROI
+											and reduce liability.</p>
+									</div>
+								</div>
+							</div>
+							<div class="col-lg-6 col-md-6">
+								<div class="single-feature">
+									<div class="feature-icon">
+										<i class="lni lni-grid-alt"></i>
+									</div>
+									<div class="feature-content">
+										<h4>AI Marketplace</h4>
+										<p>Get access to 100s of use cases based on open-source models or bring your own model to 
+										Securade HUB&trade;.
+										</p>
+									</div>
+								</div>
+							</div>
+							<div class="col-lg-6 col-md-6">
+								<div class="single-feature">
+									<div class="feature-icon">
+										<i class="lni lni-layers"></i>
+									</div>
+									<div class="feature-content">
+										<h4>Generative AI</h4>
+										<p>No need to label or annotate bounding boxes, we use Generative AI for automated object detection.
+										Fine-tune a model to detect a new object with as few as 5 images in 5 mins. </p>
+									</div>
+								</div>
+							</div>
+						</div>
+					</div>
+				</div>
+			</div>
+		</section>
+		<!-- ========================= feature-section end ========================= -->
+
+		<!-- ========================= cta-section start ========================= -->
+		<section id="solutions" class="cta-section pt-130 pb-100">
+			<div class="container">
+				<div class="row align-items-center">
+					<div class="col-lg-6 col-md-10">
+						<div class="cta-content-wrapper">
+							<div class="section-title">
+								<h2 class="mb-20">Workplace Safety</h2>
+								<p class="mb-30">
+									Our workplace safety solution includes PPE detection, proximity detection and exclusion zones.
+									Together these use cases ensure that workers are wearing the required personal protective
+									equipment, maintain safe distances from machinery and avoid prohibited areas. Safety incident 
+									response is supported with alerts, notifications and reporting.
+								</p>
+								<!-- <a href="#0" class="main-btn btn-hover border-btn">Try it Free</a>-->
+							</div>
+						</div>
+					</div>
+					<div class="col-lg-6">
+						<div class="cta-image text-lg-end">
+							<img src="assets/images/cta/cta-image.png" alt="">
+						</div>
+					</div>
+				</div>
+			</div>
+		</section>
+		<!-- ========================= cta-section end ========================= -->
+
+		<!-- ========================= footer start ========================= -->
+		<footer class="footer pt-120">
+			<div class="container">
+				<div class="row">
+					<div class="col-xl-3 col-lg-4 col-md-6 col-sm-10">
+						<div class="footer-widget">
+							<div class="logo">
+								<a href="index.html"> <img src="assets/images/logo/logo.png" alt="logo" 
+									style="max-width: 180px;"> </a>
+							</div>
+							<p class="desc">Safety, powered by AI.</p>
+							<ul class="social-links">
+								<!-- <li><a href="#0"><i class="lni lni-facebook"></i></a></li>-->
+								<li><a href="https://www.linkedin.com/company/securade-ai/"><i class="lni lni-linkedin"></i></a></li>
+								<!--<li><a href="#0"><i class="lni lni-instagram"></i></a></li>
+								<li><a href="#0"><i class="lni lni-twitter"></i></a></li>-->
+							</ul>
+						</div>
+					</div>
+					<div class="col-xl-2 col-lg-2 col-md-6 col-sm-6 offset-xl-1">
+						<div class="footer-widget">
+							<h3>Company</h3>
+							<ul class="links">
+								<li><a href="#home">Home</a></li>
+								<li><a href="#platform">Platform</a></li>
+								<li><a href="#features">Features</a></li>
+								<li><a href="#solutions">Solutions</a></li>
+							</ul>
+						</div>
+					</div>
+					<div class="col-xl-3 col-lg-2 col-md-6 col-sm-6">
+						<div class="footer-widget">
+							<h3>About Us</h3>
+							<ul class="links">
+								<li><a href="#team">Team</a></li>
+								<li>Contact Us</li>
+								<li><a href="mailto:hello@securade.ai">hello@securade.ai</a></li>
+								<!--<li><a href="#0">Awesome Design</a></li>
+								<li><a href="#0">Ready to Use</a></li>
+								<li><a href="#0">Essential Selection</a></li>-->
+							</ul>
+						</div>
+					</div>
+					<div class="col-xl-3 col-lg-4 col-md-6">
+						<div class="footer-widget">
+							<h3>Subscribe for Updates</h3>
+							<form action="#">
+								<input type="email" placeholder="Email">
+								<button class="main-btn btn-hover">Subscribe</button>
+							</form>
+						</div>
+					</div>
+				</div>
+			</div>
+		</footer>
+		<!-- ========================= footer end ========================= -->
+
+
+    <!-- ========================= scroll-top ========================= -->
+    <a href="#" class="scroll-top btn-hover">
+      <i class="lni lni-chevron-up"></i>
+    </a>
+
+    <!-- ========================= JS here ========================= -->
+    <script src="assets/js/bootstrap-5.0.0-beta2.min.js"></script>
+    <script src="assets/js/tiny-slider.js"></script>
+    <script src="assets/js/wow.min.js"></script>
+    <script src="assets/js/polyfill.js"></script>
+    <script src="assets/js/main.js"></script>
+  </body>
+</html>